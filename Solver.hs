--- conflicted
+++ resolved
@@ -3,15 +3,11 @@
 import Chess
 import Debug.Trace
 
-<<<<<<< HEAD
 allNextGame :: Game -> [Game]
 allNextGame game@(board, side, turn) =
   let allMoves = allLegalMoves game
   in [makeUnSafeMove game move | move <- allMoves]
 
-=======
--- Takes a game and return the outcome of either someone winning or a tie
->>>>>>> 3ec93d63
 whoWillWin :: Game -> Winner
 whoWillWin game@(_, side, _) =
   case whoHasWon game of
@@ -19,16 +15,6 @@
     Just winningState -> winningState
     -- Recursive case: consider the winner of all possible games
     Nothing ->
-<<<<<<< HEAD
-          let winners :: [Winner]
-              winners = [whoWillWin nextGame | nextGame <- allNextGame game]
-              bestWinner
-                | all (== WinningSide (opponent side)) winners = WinningSide (opponent side)
-                | (WinningSide side) `elem` winners = WinningSide side
-                | otherwise = Tie
-          in bestWinner
-
-=======
       let allNextGame = [makeUnSafeMove game move | move <- allLegalMoves game]
           -- calculate a bunch of
           winners :: [Winner]
@@ -40,7 +26,6 @@
        in winner
 
 -- Generate an association list of all the next possible game states and the moves that lead to each of them
->>>>>>> 3ec93d63
 gameMoveAssociation :: Game -> [(Game, Move)]
 gameMoveAssociation game@(board, side, turn) =
   let allMoves = allLegalMoves game
@@ -54,26 +39,6 @@
    in case lookup (WinningSide side) outcomes of
         -- If there is a move which leads to the current player winnning: take it
         Just move -> move
-<<<<<<< HEAD
-
-testBoard :: Board
-testBoard = [((8, 8), (King, White)), ((1, 1), (King, Black)), ((7, 2), (Rook, Black)), ((6, 1), (Rook, Black))]
-
-pieceValue :: PieceType -> Int
-pieceValue Pawn = 1
-pieceValue Bishop = 3
-pieceValue Knight = 3
-pieceValue Rook = 5
-pieceValue Queen = 9
-pieceValue King = 10000
-
--- Optimized via folds
--- TODO: edge cases if the position is winning / losing
-rateGame :: Game -> Int
-rateGame (board, side, int) = 
-    let (white, black) = foldr (\(_, (pieceType, side)) (white, black) -> if side == White then (white + pieceValue pieceType, black) else (white, black + pieceValue pieceType)) (0, 0) board
-      in white - black
-=======
         -- Else
         Nothing ->
           case lookup Tie outcomes of
@@ -82,5 +47,4 @@
             -- Otherwise just take the first move
             Nothing -> snd (head outcomes)
 
--- TODO: Breadth first find best move maybe, so you can check mate in 1 instead of 5
->>>>>>> 3ec93d63
+-- TODO: Breadth first find best move maybe, so you can check mate in 1 instead of 5