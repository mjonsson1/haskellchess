import Chess
import Data.Maybe (isNothing)
import Distribution.Verbosity (verbose)
import InputOutput
import Solver
import System.Console.GetOpt
import System.Environment
import Text.Read
import Text.XHtml (start)

-- Read user's input and switch turn for two-player mode or let AI make move for interactive mode
recurReadInput :: Game -> Bool -> Int -> IO ()
recurReadInput game isInteractive depth = do
  moveStr <- getLine
  case readMove moveStr game of
    Nothing -> do
      putStrLn "Invalid input. Please enter a valid input (in format: d2 d4): "
      recurReadInput game isInteractive depth
    Just move@(((x, y), (pType, side)), (x1, y1)) ->
      -- Checking if the user's move is valid
      case makeMove game move of
        Nothing -> do
          putStrLn "This is not a valid move, try again: "
          recurReadInput game isInteractive depth
        Just gameAfterPlayerMove -> do
          if isInteractive
            then do
              putStrLn $ showPrettyGame gameAfterPlayerMove
              putStrLn "Calculating solver move..."
              let gameAfterSolverMove = makeSolverMove gameAfterPlayerMove depth
              startTurn gameAfterSolverMove isInteractive depth
            else startTurn gameAfterPlayerMove isInteractive depth

<<<<<<< HEAD
-- Print the current turn's board and recursively ask for input
startTurn :: Game -> Bool -> IO ()
startTurn game@(board, sideOfPlayer, turnNum) isInteractive = do
=======
-- print the current turn's board and recursively ask for input
startTurn :: Game -> Bool -> Int -> IO ()
startTurn game@(board, sideOfPlayer, turnNum) isInteractive depth = do
>>>>>>> 744b3482
  putStrLn ""
  putStrLn $ showPrettyGame game
  case whoHasWon (board, sideOfPlayer, turnNum) of
    Nothing -> do
      if  isInteractive then putStrLn $ "Depth: " ++ show depth else
        putStrLn ("Enter move for " ++ (toLowerString (show sideOfPlayer)) ++ " (in format: d2 d4): ")
      recurReadInput (board, sideOfPlayer, turnNum) isInteractive depth
    Just end -> case end of
      WinningSide side -> putStrLn (show side ++ " is the winner!")
      Tie -> putStrLn "It's a tie!"

startTwoPlayer :: Game -> IO ()
startTwoPlayer game = startTurn game False 0

--                                                    AI INTERACTIVE

-- MUST BE COMBINABLE WITH -D
determineDynamicDepth :: Game -> Int
determineDynamicDepth game =
  case (length (gameMoveAssociation game)) of
    n | n < 10 -> 8
    n | n >= 10 && n < 20 -> 7
    n | n >= 20 && n < 30 -> 6
    n | n >= 30 -> 5

makeSolverMove :: Game -> Int -> Game
makeSolverMove game depth =
  if depth == 0 then let (rating, move) = moveEstimate game (determineDynamicDepth game)
                        in case move of
                              Just solver_move -> makeUnSafeMove game solver_move
                              Nothing -> error "Could not generate best move."
                else  let (rating, move) = moveEstimate game depth
                        in case move of
                              Just solver_move -> makeUnSafeMove game solver_move
                              Nothing -> error "Could not generate best move."

startInteractiveMode :: Game -> Int -> IO ()
startInteractiveMode game depth = startTurn game True depth



--                                                  FLAGS HANDLING

data Flag = Help | Winner | Depth (Maybe Int) | TwoPlayer | Verbose | MoveInput String | Interactive deriving (Eq, Show)

options :: [OptDescr Flag]
options =
  [ Option ['h'] ["help"] (NoArg Help) "Print usage information and exit.",
    Option ['v'] ["verbose"] (NoArg Verbose) "Prints out a visual representation of the information as well as a rating for the game.",
    Option ['w'] ["winner"] (NoArg Winner) "Print out winning move with absolute solver.",
    Option ['d'] ["depth"] (ReqArg (\num -> Depth (readMaybe num)) "<num>") "Add a specific depth parameter to AI Estimate solver. Defaults to dynamic depth calculation.",
    Option ['t'] ["twoplayer"] (NoArg TwoPlayer) "Play two player game locally.",
    Option ['m'] ["move"] (ReqArg MoveInput "move") "Input a move in <d2 d4> and print out the result ",
    Option ['i'] ["interactive"] (NoArg Interactive) "Interactive play with AI. Can be paired with the depth flag. Defaults to dynamic depth calculation. "
  ]

main :: IO ()
main = do
  args <- getArgs
  let (flags, inputs, errors) = getOpt Permute options args
  let fname = if null inputs then "./txtcases/initialBoard.txt" else head inputs
  game@(_, _, _) <- loadGame fname
  if Help `elem` flags
    then putStrLn $ usageInfo "Chess [options] [file]" options
    else
      if TwoPlayer `elem` flags
        then startTwoPlayer game
        else
          if Interactive `elem` flags
            then 
              case getDepthFromFlags flags game of
              Nothing -> startInteractiveMode game (determineDynamicDepth game)
              Just depth ->  startInteractiveMode game depth
            else
              if Verbose `elem` flags
                then processFlagsVerbose game flags
                else processFlags game flags

processFlags :: Game -> [Flag] -> IO ()
processFlags game flags
  | Winner `elem` flags = putPerfectMove game flags
  | any isMoveInput flags = handleMoveInput game flags
  | otherwise = putGoodMove game flags

processFlagsVerbose :: Game -> [Flag] -> IO ()
processFlagsVerbose game flags
  | Winner `elem` flags = putPerfectMoveVerbose game flags
  | any isMoveInput flags = handleMoveInputVerbose game flags
  | otherwise = putGoodMoveVerbose game flags

isMoveInput :: Flag -> Bool
isMoveInput (MoveInput _) = True
isMoveInput _ = False

--                                              WINNER FLAG
putPerfectMove :: Game -> [Flag] -> IO ()
putPerfectMove game flags =
  case getDepthFromFlags flags game of
    Nothing -> error "Depth flag cannot be combined with the Winner flag"
    Just depth -> putBestMove game

putPerfectMoveVerbose :: Game -> [Flag] -> IO ()
putPerfectMoveVerbose game flags =
  case getDepthFromFlags flags game of
    Nothing -> error "Depth flag cannot be combined with the Winner flag"
    Just depth -> putBestMoveVerbose game

--                                               MOVE FLAG

handleMoveInput :: Game -> [Flag] -> IO ()
handleMoveInput _ [] = putStrLn "No move input provided."
handleMoveInput game (MoveInput moveStr : rest) = do
  putStrLn $ "Received move input: " ++ moveStr
  case readMove moveStr game of
    Nothing -> putStrLn "Invalid move input."
    Just move -> do
      case makeMove game move of
        Nothing -> putStrLn $ (showPrettyMove move) ++ "is not a valid move."
        Just newGame -> do
          putStrLn $ "Parsed move: " ++ showPrettyMove move
          putStrLn "Board after:"
          putStrLn $ showPrettyGame newGame
-- Continue processing other flags in 'rest' if necessary
handleMoveInput game (_ : rest) = handleMoveInput game rest -- Skip other flag types

handleMoveInputVerbose :: Game -> [Flag] -> IO ()
handleMoveInputVerbose _ [] = putStrLn "No move input provided."
handleMoveInputVerbose game (MoveInput moveStr : rest) = do
  putStrLn $ "Received move input: " ++ moveStr
  case readMove moveStr game of
    Nothing -> putStrLn "Invalid move input."
    Just move -> do
      case makeMove game move of 
        Nothing -> putStrLn $ (showPrettyMove move) ++ "is not a valid move."
        Just newGame -> do
          putStrLn $ "Parsed move: " ++ showPrettyMove move
          putStrLn "Board after:"
          putStrLn $ showPrettyGame newGame
          verboseRatingPrint newGame
-- Continue processing other flags in 'rest' if necessary
handleMoveInputVerbose game (_ : rest) = handleMoveInputVerbose game rest -- Skip other flag types

--                                                 NO FLAG
putGoodMove :: Game -> [Flag] -> IO ()
putGoodMove game flags =
  case getDepthFromFlags flags game of
    Nothing -> error "Invalid depth input"
    Just depth -> putStrLn $ "You should make move: " ++  showPrettyMaybeMove (snd (moveEstimate game depth))

putGoodMoveVerbose :: Game -> [Flag] -> IO ()
putGoodMoveVerbose game flags =
  case getDepthFromFlags flags game of
    Nothing -> error "Invalid depth input"
    Just depth -> do
      case snd (moveEstimate game depth) of
        Nothing -> do 
          putStrLn $ "Game is already won"
        Just em -> do
          putStrLn $ "You should make move: " ++ showPrettyMove em
          let newGame = makeUnSafeMove game em
          putStrLn "Initial board:"
          putStrLn $ showPrettyGame game
          putStrLn "Board after:"
          putStrLn $ showPrettyGame newGame
          verboseRatingPrint newGame

getDepthFromFlags :: [Flag] -> Game -> Maybe Int
getDepthFromFlags [] game = Just (determineDynamicDepth game)
getDepthFromFlags (Depth depth : _) game = depth
getDepthFromFlags (_ : rest) game = getDepthFromFlags rest game

<|MERGE_RESOLUTION|>--- conflicted
+++ resolved
@@ -31,15 +31,10 @@
               startTurn gameAfterSolverMove isInteractive depth
             else startTurn gameAfterPlayerMove isInteractive depth
 
-<<<<<<< HEAD
--- Print the current turn's board and recursively ask for input
-startTurn :: Game -> Bool -> IO ()
-startTurn game@(board, sideOfPlayer, turnNum) isInteractive = do
-=======
+
 -- print the current turn's board and recursively ask for input
 startTurn :: Game -> Bool -> Int -> IO ()
 startTurn game@(board, sideOfPlayer, turnNum) isInteractive depth = do
->>>>>>> 744b3482
   putStrLn ""
   putStrLn $ showPrettyGame game
   case whoHasWon (board, sideOfPlayer, turnNum) of
