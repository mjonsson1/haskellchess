--- conflicted
+++ resolved
@@ -101,7 +101,7 @@
         Nothing -> error "Generated solver move but could not make it on the board."
     Nothing -> error "Could not generate best move."
 
-<<<<<<< HEAD
+
 data Flag = Help | Winner | Depth Int | TwoPlayer | Verbose | Estimate deriving (Eq, Show)
 
 options :: [OptDescr Flag]
@@ -123,7 +123,7 @@
   if Help `elem` flags
     then putStrLn $ usageInfo "Chess [options] [file]" options
     else if TwoPlayer `elem` flags
-      then startTwoPlayer game
+      then startTwoPlayer game False
       elsese
       processFlags flags game
 
@@ -145,51 +145,13 @@
 getDepthFromFlags (Depth depth : _) = Just depth
 getDepthFromFlags (_ : rest) = getDepthFromFlags rest
 
---putStrLn $ showPrettyMove2 (bestMove game) for winner
-                {-if TwoPlayer `elem` flags
-                then
-                    
-                  else
-                    error "Not a valid Flag"-}
-
-
-startTwoPlayer :: Game -> IO ()
-startTwoPlayer game = startTurn game
-=======
-
--- TODO FIX FLAGS
-
--- data Flag = Help | Quick | Number String | Start String | TwoPlayer deriving (Eq, Show)
--- options :: [OptDescr  Flag]
--- options = [ Option ['h'] ["help"] (NoArg Help) "Print usage information and exit."
---             Option ['w'] ["winner"] (ReqArg) "Print out winning move with absolute solver."
---             ,Option ['t'] ["twoplayer"] (NoArg TwoPlayer) "Play two player game."
---                 {- "Start at fortune <num>. Defaults to value based on name, or 1 if quick mode." -}
---           ]
-
-
--- main :: IO ()
--- main = 
---   do args <- getArgs
---      let (flags, inputs, errors) =  getOpt Permute options args
---      let fname = if null inputs then "./txtcases/initialBoard.txt" else head inputs
---      game@(_, _, _) <- loadGame fname
---      if Help `elem` flags
---        then putStrLn $ usageInfo "Fortunes [options] [file]" options
---        else
---           if TwoPlayer `elem` flags
---           then
---               startTwoPlayer game
---             else
---               error "Not a valid Flag"
-
 
 startTwoPlayer :: Game -> IO ()
 startTwoPlayer game = startTurn game False
 
 startInteractiveMode :: Game -> IO ()
 startInteractiveMode game = startTurn game True
->>>>>>> 288b5a81
+
 
 -- This main function just runs a two player game from the start
 {-
@@ -224,27 +186,26 @@
 -}
 
 -- This  main allows you to feed a tester board game state to check AI behavior
-
+{-
 main :: IO ()
 main =
   do
-<<<<<<< HEAD
     args <- getArgs
     let fname = head args
     game <- loadGame fname
     --putStrLn "Initial board: "
     --putStrLn $ showPrettyGame game
     putBestMove game
--}
-=======
+
+
     -- args <- getArgs
     -- let fname = head args
     game <- loadGame "./txtcases/initialBoard.txt"
     putStrLn "Initial board: "
     putStrLn $ showPrettyGame game
     startInteractiveMode game
-
->>>>>>> 288b5a81
+-}
+
 {-
 main :: IO ()
 main = 
